"use strict";

var Zmodem = module.exports;

/**
 * This is where the protocol-level logic lives: the interaction of ZMODEM
 * headers and subpackets. The logic here is not unlikely to need tweaking
 * as little edge cases crop up.
 */

Object.assign(
    Zmodem,
    require("./encode"),
    require("./text"),
    require("./zdle"),
    require("./zmlib"),
    require("./zheader"),
    require("./zsubpacket"),
    require("./zvalidation"),
    require("./zerror")
);

const
    //pertinent to this module
    KEEPALIVE_INTERVAL = 5000,

<<<<<<< HEAD
    DEBUG = true,
=======
    DEBUG = false,
>>>>>>> dd86d96d

    //We ourselves don’t need ESCCTL, so we don’t send it;
    //however, we always expect to receive it in ZRINIT.
    //See _ensure_receiver_escapes_ctrl_chars() for more details.
    ZRINIT_FLAGS = [
        "CANFDX",   //full duplex
        "CANOVIO",  //overlap I/O

        //lsz has a buffer overflow bug that shows itself when:
        //
        //  - 16-bit CRC is used, and
        //  - lsz receives the abort sequence while sending a file
        //
        //To avoid this, we just tell lsz to use 32-bit CRC
        //even though there is otherwise no reason. This ensures that
        //unfixed lsz versions will avoid the buffer overflow.
        "CANFC32",
    ],

    //We do this because some WebSocket shell servers
    //(e.g., xterm.js’s demo server) enable the IEXTEN termios flag,
    //which bars 0x0f and 0x16 from reaching the shell process,
    //which results in transmission errors.
    FORCE_ESCAPE_CTRL_CHARS = true,

    DEFAULT_RECEIVE_INPUT_MODE = "spool_uint8array",

    //pertinent to ZMODEM
    MAX_CHUNK_LENGTH = 8192,    //1 KiB officially, but lrzsz allows 8192
    BS = 0x8,
    OVER_AND_OUT = [ 79, 79 ],
    ABORT_SEQUENCE = Zmodem.ZMLIB.ABORT_SEQUENCE
;

/**
 * A base class for objects that have events.
 *
 * @private
 */
class _Eventer {

    /**
     * Not called directly.
     */
    constructor() {
        this._on_evt = {};
        this._evt_once_index = {};
    }

    _Add_event(evt_name) {
        this._on_evt[evt_name] = [];
        this._evt_once_index[evt_name] = [];
    }

    _get_evt_queue(evt_name) {
        if (!this._on_evt[evt_name]) {
            throw( "Bad event: " + evt_name );
        }

        return this._on_evt[evt_name];
    }

    /**
     * Register a callback for a given event.
     *
     * @param {string} evt_name - The name of the event.
     *
     * @param {Function} todo - The function to execute when the event happens.
     */
    on(evt_name, todo) {
        var queue = this._get_evt_queue(evt_name);

        queue.push(todo);

        return this;
    }

    /**
     * Unregister a callback for a given event.
     *
     * @param {string} evt_name - The name of the event.
     *
     * @param {Function} [todo] - The function to execute when the event
     *  happens. If not given, the last event registered for the event
     *  is unregistered.
     */
    off(evt_name, todo) {
        var queue = this._get_evt_queue(evt_name);

        if (todo) {
            var at = queue.indexOf(todo);
            if (at === -1) {
                throw("“" + todo + "” is not in the “" + evt_name + "” queue.");
            }
            queue.splice(at, 1);
        }
        else {
            queue.pop();
        }

        return this;
    }

    _Happen(evt_name /*, arg0, arg1, .. */) {
        var queue = this._get_evt_queue(evt_name);   //might as well validate

        //console.info("EVENT", this, arguments);

        var args = Array.apply(null, arguments);
        args.shift();

        var sess = this;

        queue.forEach( function(cb) { cb.apply(sess, args) } );

        return queue.length;
    }
}

/**
 * The Session classes handle the protocol-level logic.
 * These shield the user from dealing with headers and subpackets.
 * This is a base class with functionality common to both Receive
 * and Send subclasses.
 *
 * @extends _Eventer
*/
Zmodem.Session = class ZmodemSession extends _Eventer {

    /**
     * Parse out a hex header from the given array.
     * If there’s a ZRQINIT or ZRINIT at the beginning,
     * we’ll return it. If the input isn’t a header,
     * for whatever reason, we return undefined.
     *
     * @param {number[]} octets - The bytes to parse.
     *
     * @return {Session|undefined} A Session object if the beginning
     *      of a session was parsable in “octets”; otherwise undefined.
     */
    static parse( octets ) {

        //Will need to trap errors.
        var hdr;
        try {
            hdr = Zmodem.Header.parse_hex(octets);
        }
        catch(e) {     //Don’t report since we aren’t in session

            //debug
            //console.warn("No hex header: ", e);

            return;
        }

        if (!hdr) return;

        switch (hdr.NAME) {
            case "ZRQINIT":
                //throw if ZCOMMAND
                return new Zmodem.Session.Receive();
            case "ZRINIT":
                return new Zmodem.Session.Send(hdr);
        }

        //console.warn("Invalid first Zmodem header", hdr);
    }

    /**
     * Sets the sender function that a Session object will use.
     *
     * @param {Function} sender_func - The function to call.
     *      It will receive an Array with the relevant octets.
     *
     * @return {Session} The session object (for chaining).
     */
    set_sender(sender_func) {
        this._sender = sender_func;
        return this;
    }

    /**
     * Whether the current Session has ended.
     *
     * @returns {boolean} The ended state.
     */
    has_ended() { return this._has_ended() }

    /**
     * Consumes an array of octets as ZMODEM session input.
     *
     * @param {number[]} octets - The input octets.
     */
    consume(octets) {
        this._before_consume(octets);

        if (this._aborted) throw new Zmodem.Error('already_aborted');

        if (!octets.length) return;

        this._strip_and_enqueue_input(octets);

        if (!this._check_for_abort_sequence(octets)) {
            this._consume_first();
        }

        return;
    }

    /**
     * Whether the current Session has been `abort()`ed.
     *
     * @returns {boolean} The aborted state.
     */
    aborted() { return !!this._aborted }

    /**
     * Not called directly.
     */
    constructor() {
        super();
        //if (!sender_func) throw "Need sender!";

        //this._first_header = first_header;
        //this._sender = sender_func;
        this._config = {};

        //this._input = new ZInput();

        this._input_buffer = [];

        //This is mostly for debugging.
        this._Add_event("receive");
        this._Add_event("garbage");
        this._Add_event("session_end");
    }

    /**
     * Returns the Session object’s role.
     *
     * @returns {string} One of:
     * - `receive`
     * - `send`
     */
    get_role() { return this.type }

    _trim_leading_garbage_until_header() {
        var garbage = Zmodem.Header.trim_leading_garbage(this._input_buffer);

        if (garbage.length) {
            if (this._Happen("garbage", garbage) === 0) {
                console.debug(
                    "Garbage: ",
                    String.fromCharCode.apply(String, garbage),
                    garbage
                );
            }
        }
    }

    _parse_and_consume_header() {
        this._trim_leading_garbage_until_header();

        var new_header_and_crc = Zmodem.Header.parse(this._input_buffer);
        if (!new_header_and_crc) return;

        if (DEBUG) {
            console.debug("RECEIVED HEADER:", new_header_and_crc[0]);
        }

        this._consume_header(new_header_and_crc[0]);

        this._last_header_name = new_header_and_crc[0].NAME;
        this._last_header_crc = new_header_and_crc[1];

        return new_header_and_crc[0];
    }

    _consume_header(new_header) {
        this._on_receive(new_header);

        var handler = this._next_header_handler[ new_header.NAME ];
        if (!handler) {
            console.error("Unhandled header!", new_header, this._next_header_handler);
            throw new Zmodem.Error( "Unhandled header: " + new_header.NAME );
        }

        this._next_header_handler = null;

        handler.call(this, new_header);
    }

    //TODO: strip out the abort sequence
    _check_for_abort_sequence() {
        var abort_at = Zmodem.ZMLIB.find_subarray( this._input_buffer, ABORT_SEQUENCE );

        if (abort_at !== -1) {

            //TODO: expose this to caller
            this._input_buffer.splice( 0, abort_at + ABORT_SEQUENCE.length );

            this._aborted = true;

            //TODO compare response here to lrzsz.
            this._on_session_end();

            //We shouldn’t ever expect to receive an abort. Even if we
            //have sent an abort ourselves, the Sentry should have stopped
            //directing input to this Session object.
            //if (this._expect_abort) {
            //    return true;
            //}

            throw new Zmodem.Error("peer_aborted");
        }
    }

    _send_header(name /*, args */) {
        if (!this._sender) throw "Need sender!";

        var args = Array.apply( null, arguments );

        var bytes_hdr = this._create_header_bytes(args);

        if (DEBUG) {
            console.log( this.type, "SENDING HEADER", bytes_hdr[1] );
        }

        this._sender(bytes_hdr[0]);

        if (DEBUG) {
            console.debug("SENT HEADER:", bytes_hdr[1]);
        }

        this._last_sent_header = bytes_hdr[1];
    }

    _create_header_bytes(name_and_args) {

        var hdr = Zmodem.Header.build.apply( Zmodem.Header, name_and_args );

        var formatter = this._get_header_formatter(name_and_args[0]);

        return [
            hdr[formatter](this._zencoder),
            hdr
        ];
    }

    _strip_and_enqueue_input(input) {
        Zmodem.ZMLIB.strip_ignored_bytes(input);

        //It’s possible that “input” is empty at this point.
        //It doesn’t seem to hurt anything to keep processing, though.

        this._input_buffer.push.apply( this._input_buffer, input );
    }

    /**
     * **STOP!** You probably want to `skip()` an Offer rather than
     * `abort()`. See below.
     *
     * Abort the current session by sending the ZMODEM abort sequence.
     * This function will cause the Session object to refuse to send
     * any further data.
     *
     * Zmodem.Sentry is configured to send all output to the terminal
     * after a session’s `abort()`. That could result in lots of
     * ZMODEM garble being sent to the JavaScript terminal, which you
     * probably don’t want.
     *
     * `skip()` on an Offer is better because Session will continue to
     * discard data until we reach either another file or the
     * sender-initiated end of the ZMODEM session. So no ZMODEM garble,
     * and the session will end successfully.
     *
     * The behavior of `abort()` is subject to change since it’s not
     * very useful as currently implemented.
     */
    abort() {

        //this._expect_abort = true;

        //From Forsberg:
        //
        //The Cancel sequence consists of eight CAN characters
        //and ten backspace characters. ZMODEM only requires five
        //Cancel characters; the other three are "insurance".
        //The trailing backspace characters attempt to erase
        //the effects of the CAN characters if they are
        //received by a command interpreter.
        //
        //FG: Since we assume our connection is reliable, there’s
        //no reason to send more than 5 CANs.
        this._sender(
            ABORT_SEQUENCE.concat([ BS, BS, BS, BS, BS ])
        );

        this._aborted = true;
        this._sender = function() {
            throw new Zmodem.Error('already_aborted');
        };

        this._on_session_end();

        return;
    }

    //----------------------------------------------------------------------
    _on_session_end() {
        this._Happen("session_end");
    }

    _on_receive(hdr_or_pkt) {
        this._Happen("receive", hdr_or_pkt);
    }

    _before_consume() {}
}

function _trim_OO(array) {
    if (0 === Zmodem.ZMLIB.find_subarray(array, OVER_AND_OUT)) {
        array.splice(0, OVER_AND_OUT.length);
    }

    //TODO: This assumes OVER_AND_OUT is 2 bytes long. No biggie, but.
    else if ( array[0] === OVER_AND_OUT[ OVER_AND_OUT.length - 1 ] ) {
        array.splice(0, 1);
    }

    return array;
}

/** A class for ZMODEM receive sessions.
 *
 * @extends Session
 */
Zmodem.Session.Receive = class ZmodemReceiveSession extends Zmodem.Session {
    //We only get 1 file at a time, so on each consume() either
    //continue state for the current file or start a new one.

    /**
     * Not called directly.
     */
    constructor() {
        super();

        this._Add_event("offer");
        this._Add_event("data_in");
        this._Add_event("file_end");
    }

    /**
     * Consume input bytes from the sender.
     *
     * @private
     * @param {number[]} octets - The bytes to consume.
     */
    _before_consume(octets) {
        if (this._bytes_after_OO) {
            throw "PROTOCOL: Session is completed!";
        }

        //Put this here so that our logic later on has access to the
        //input string and can populate _bytes_after_OO when the
        //session ends.
        this._bytes_being_consumed = octets;
    }

    /**
     * Return any bytes that have been `consume()`d but
     * came after the end of the ZMODEM session.
     *
     * @returns {number[]} The trailing bytes.
     */
    get_trailing_bytes() {
        if (this._aborted) return [];

        if (!this._bytes_after_OO) {
            throw "PROTOCOL: Session is not completed!";
        }

        return this._bytes_after_OO.slice(0);
    }

    _has_ended() { return this.aborted() || !!this._bytes_after_OO }

    //Receiver always sends hex headers.
    _get_header_formatter() { return "to_hex" }

    _parse_and_consume_subpacket() {
        var parse_func;
        if (this._last_header_crc === 16) {
            parse_func = "parse16";
        }
        else {
            parse_func = "parse32";
        }

        var subpacket = Zmodem.Subpacket[parse_func](this._input_buffer);

        //console.log("RECEIVED SUBPACKET", subpacket);

        if (subpacket) {
            this._consume_data(subpacket);

            //What state are we in if the subpacket indicates frame end
            //but we haven’t gotten ZEOF yet? Can anything other than ZEOF
            //follow after a ZDATA?
            if (subpacket.frame_end()) {
                this._next_subpacket_handler = null;
            }
        }

        return subpacket;
    }

    _consume_first() {
        if (this._got_ZFIN) {
            if (this._input_buffer.length < 2) return;

            //if it’s OO, then set this._bytes_after_OO
            if (Zmodem.ZMLIB.find_subarray(this._input_buffer, OVER_AND_OUT) === 0) {

                //This doubles as an indication that the session has ended.
                //We need to set this right away so that handlers like
                //"session_end" will have access to it.
                this._bytes_after_OO = _trim_OO(this._bytes_being_consumed.slice(0));
                this._on_session_end();

                return;
            }
            else {
                throw( "PROTOCOL: Only thing after ZFIN should be “OO” (79,79), not: " + this._input_buffer.join() );
            }
        }

        var parsed;
        do {
            if (this._next_subpacket_handler) {
                parsed = this._parse_and_consume_subpacket();
            }
            else {
                parsed = this._parse_and_consume_header();
            }
        } while (parsed && this._input_buffer.length);
    }

    _consume_data(subpacket) {
        this._on_receive(subpacket);

        if (!this._next_subpacket_handler) {
            throw( "PROTOCOL: Received unexpected data packet after " + this._last_header_name + " header: " + subpacket.get_payload().join() );
        }

        this._next_subpacket_handler.call(this, subpacket);
    }

    _octets_to_string(octets) {
        if (!this._textdecoder) {
            this._textdecoder = new Zmodem.Text.Decoder();
        }

        return this._textdecoder.decode( new Uint8Array(octets) );
    }

    _consume_ZFILE_data(hdr, subpacket) {
        if (this._file_info) {
            throw "PROTOCOL: second ZFILE data subpacket received";
        }

        var packet_payload = subpacket.get_payload();
        var nul_at = packet_payload.indexOf(0);

        //
        var fname = this._octets_to_string( packet_payload.slice(0, nul_at) );
        var the_rest = this._octets_to_string( packet_payload.slice( 1 + nul_at ) ).split(" ");

        var mtime = the_rest[1] && parseInt( the_rest[1], 8 ) || undefined;
        if (mtime) {
            mtime = new Date(mtime * 1000);
        }

        this._file_info = {
            name: fname,
            size: the_rest[0] ? parseInt( the_rest[0], 10 ) : null,
            mtime: mtime || null,
            mode: the_rest[2] && parseInt( the_rest[2], 8 ) || null,
            serial: the_rest[3] && parseInt( the_rest[3], 10 ) || null,

            files_remaining: the_rest[4] ? parseInt( the_rest[4], 10 ) : null,
            bytes_remaining: the_rest[5] ? parseInt( the_rest[5], 10 ) : null,
        };

        //console.log("ZFILE", hdr);

        var xfer = new Offer(
            hdr.get_options(),
            this._file_info,
            this._accept.bind(this),
            this._skip.bind(this)
        );
        this._current_transfer = xfer;

        //this._Happen("offer", xfer);
    }

    _consume_ZDATA_data(subpacket) {
        if (!this._accepted_offer) {
            throw "PROTOCOL: Received data without accepting!";
        }

        //TODO: Probably should include some sort of preventive against
        //infinite loop here: if the peer hasn’t sent us what we want after,
        //say, 10 ZRPOS headers then we should send ZABORT and just end.
        if (!this._offset_ok) {
            console.warn("offset not ok!");
            _send_ZRPOS();
            return;
        }

        this._file_offset += subpacket.get_payload().length;
        this._on_data_in(subpacket);

        /*
        console.warn("received error from data_in callback; retrying", e);
        throw "unimplemented";
        */

        if (subpacket.ack_expected() && !subpacket.frame_end()) {
            this._send_header( "ZACK", Zmodem.ENCODELIB.pack_u32_le(this._file_offset) );
        }
    }

    _make_promise_for_between_files() {
        var sess = this;

        return new Promise( function(res) {
            var between_files_handler = {
                ZFILE: function(hdr) {
                    this._next_subpacket_handler = function(subpacket) {
                        this._next_subpacket_handler = null;
                        this._consume_ZFILE_data(hdr, subpacket);
                        this._Happen("offer", this._current_transfer);
                        res(this._current_transfer);
                    };
                },

                //We use this as a keep-alive. Maybe other
                //implementations do, too?
                ZSINIT: function(hdr) {
                    //The content of this header doesn’t affect us
                    //since all it does is tell us details of how
                    //the sender will ZDLE-encode binary data. Our
                    //ZDLE parser doesn’t need to know in advance.

                    sess._next_subpacket_handler = function(spkt) {
                        sess._next_subpacket_handler = null;
                        sess._consume_ZSINIT_data(spkt);
                        sess._send_header('ZACK');
                        sess._next_header_handler = between_files_handler;
                    };
                },

                ZFIN: function() {
                    this._consume_ZFIN();
                    res();
                },
            };

            sess._next_header_handler = between_files_handler;
        } );
    }

    _consume_ZSINIT_data(spkt) {

        //TODO: Should this be used when we signal a cancellation?
        this._attn = spkt.get_payload();
    }

    /**
     * Start the ZMODEM session by signaling to the sender that
     * we are ready for the first file offer.
     *
     * @returns {Promise} A promise that resolves with an Offer object
     * or, if the sender closes the session immediately without offering
     * anything, nothing.
     */
    start() {
        if (this._started) throw "Already started!";
        this._started = true;

        var ret = this._make_promise_for_between_files();

        this._send_ZRINIT();

        return ret;
    }

    //Returns a promise that’s fulfilled when the file
    //transfer is done.
    //
    //  That ZEOF promise return is another promise that’s
    //  fulfilled when we get either ZFIN or another ZFILE.
    _accept(offset) {
        this._accepted_offer = true;
        this._file_offset = offset || 0;

        var sess = this;

        var ret = new Promise( function(resolve_accept) {
            var last_ZDATA;

            sess._next_header_handler = {
                ZDATA: function on_ZDATA(hdr) {
                    this._consume_ZDATA(hdr);

                    this._next_subpacket_handler = this._consume_ZDATA_data;

                    this._next_header_handler = {
                        ZEOF: function on_ZEOF(hdr) {

                            // Do this first to verify the ZEOF.
                            // This also fires the “file_end” event.
                            this._consume_ZEOF(hdr);

                            this._next_subpacket_handler = null;

                            // We don’t care about this promise.
                            // Prior to v0.1.8 we did because we called
                            // resolve_accept() at the resolution of this
                            // promise, but that was a bad idea and was
                            // never documented, so 0.1.8 changed it.
                            this._make_promise_for_between_files();

                            resolve_accept();

                            this._send_ZRINIT();
                        },
                    };
                },
            };
        } );

        this._send_ZRPOS();

        return ret;
    }

    _skip() {
        var ret = this._make_promise_for_between_files();

        if (this._accepted_offer) {
            // There’s a race condition where we might attempt to
            // skip() an in-progress transfer near its end but actually
            // the skip() will fire after the transfer is complete.
            // While there might be ways to prevent this, they likely
            // would require extra work on the part of implementations.
            //
            // It seems far simpler just to make this function a no-op
            // in these cases.
            if (!this._current_transfer) return;

            //For cancel of an in-progress transfer from lsz,
            //it’s necessary to avoid this buffer overflow bug:
            //
            //  https://github.com/gooselinux/lrzsz/blob/master/lrzsz-0.12.20.patch
            //
            //… which we do by asking for CRC32 from lsz.

            //We might or might not have consumed ZDATA.
            //The sender also might or might not send a ZEOF before it
            //parses the ZSKIP. Thus, we want to ignore the following:
            //
            //  - ZDATA
            //  - ZDATA then ZEOF
            //  - ZEOF
            //
            //… and just look for the next between-file header.

            var bound_make_promise_for_between_files = function() {

                //Once this happens we fail on any received data packet.
                //So it needs not to happen until we’ve received a header.
                this._accepted_offer = false;
                this._next_subpacket_handler = null;

                this._make_promise_for_between_files();
            }.bind(this);

            Object.assign(
                this._next_header_handler,
                {
                    ZEOF: bound_make_promise_for_between_files,
                    ZDATA: function() {
                        bound_make_promise_for_between_files();
                        this._next_header_handler.ZEOF = bound_make_promise_for_between_files;
                    }.bind(this),
                }
            );
        }

        //this._accepted_offer = false;

        this._file_info = null;

        this._send_header( "ZSKIP" );

        return ret;
    }

    _send_ZRINIT() {
        this._send_header( "ZRINIT", ZRINIT_FLAGS );
    }

    _consume_ZFIN() {
        this._got_ZFIN = true;
        this._send_header( "ZFIN" );
    }

    _consume_ZEOF(header) {
        if (this._file_offset !== header.get_offset()) {
            throw( "ZEOF offset mismatch; unimplemented (local: " + this._file_offset + "; ZEOF: " + header.get_offset() + ")" );
        }

        this._on_file_end();

        //Preserve these two so that file_end callbacks
        //will have the right information.
        this._file_info = null;
        this._current_transfer = null;
    }

    _consume_ZDATA(header) {
        if ( this._file_offset === header.get_offset() ) {
            this._offset_ok = true;
        }
        else {
            throw "Error correction is unimplemented.";
        }
    }

    _send_ZRPOS() {
        this._send_header( "ZRPOS", this._file_offset );
    }

    //----------------------------------------------------------------------
    //events

    _on_file_end() {
        this._Happen("file_end");

        if (this._current_transfer) {
            this._current_transfer._Happen("complete");
            this._current_transfer = null;
        }
    }

    _on_data_in(subpacket) {
        this._Happen("data_in", subpacket);

        if (this._current_transfer) {
            this._current_transfer._Happen("input", subpacket.get_payload());
        }
    }
}

Object.assign(
    Zmodem.Session.Receive.prototype,
    {
        type: "receive",
    }
);

//----------------------------------------------------------------------

/**
 * @typedef {Object} FileDetails
 *
 * @property {string} name - The name of the file.
 *
 * @property {number} [size] - The file size, in bytes.
 *
 * @property {number} [mode] - The file mode (e.g., 0100644).
 *
 * @property {Date|number} [mtime] - The file’s modification time.
 *  When expressed as a number, the unit is epoch seconds.
 *
 * @property {number} [files_remaining] - Inclusive of the current file,
 *  so this value is never less than 1.
 *
 * @property {number} [bytes_remaining] - Inclusive of the current file.
 */

/**
 * Common methods for Transfer and Offer objects.
 *
 * @mixin
 */
var Transfer_Offer_Mixin = {
    /**
     * Returns the file details object.
     * @returns {FileDetails} `mtime` is a Date.
     */
    get_details: function get_details() {
        return Object.assign( {}, this._file_info );
    },

    /**
     * Returns a parse of the ZFILE header’s payload.
     *
     * @returns {Object} Members are:
     *
     * - `conversion` (string | undefined)
     * - `management` (string | undefined)
     * - `transfer` (string | undefined)
     * - `sparse` (boolean)
     */
    get_options: function get_options() {
        return Object.assign( {}, this._zfile_opts );
    },

    /**
     * Returns the offset based on the last transferred chunk.
     * @returns {number} The file offset (i.e., number of bytes after
     *  the start of the file).
     */
    get_offset: function get_offset() {
        return this._file_offset;
    },
};

/**
 * A class to represent a sender’s interaction with a single file
 * transfer within a batch. When a receiver accepts an offer, the
 * Session instantiates this class and passes the instance as the
 * promise resolution from send_offer().
 *
 * @mixes Transfer_Offer_Mixin
 */
class Transfer {

    /**
     * Not called directly.
     */
    constructor(file_info, offset, send_func, end_func) {
        this._file_info = file_info;
        this._file_offset = offset || 0;

        this._send = send_func;
        this._end = end_func;
    }

    /**
     * Send a (non-terminal) piece of the file.
     *
     * @param { number[] | Uint8Array } array_like - The bytes to send.
     */
    send(array_like) {
        this._send(array_like);
        this._file_offset += array_like.length;
    }

    /**
     * Complete the file transfer.
     *
     * @param { number[] | Uint8Array } [array_like] - The last bytes to send.
     *
     * @return { Promise } Resolves when the receiver has indicated
     *      acceptance of the end of the file transfer.
     */
    end(array_like) {
        var ret = this._end(array_like || []);
        if (array_like) this._file_offset += array_like.length;
        return ret;
    }
}
Object.assign( Transfer.prototype, Transfer_Offer_Mixin );

/**
 * A class to represent a receiver’s interaction with a single file
 * transfer offer within a batch. There is functionality here to
 * skip or accept offered files and either to spool the packet
 * payloads or to handle them yourself.
 *
 * @mixes Transfer_Offer_Mixin
 */
class Offer extends _Eventer {

    /**
     * Not called directly.
     */
    constructor(zfile_opts, file_info, accept_func, skip_func) {
        super();

        this._zfile_opts = zfile_opts;
        this._file_info = file_info;

        this._accept_func = accept_func;
        this._skip_func = skip_func;

        this._Add_event("input");
        this._Add_event("complete");

        //Register this first so that application handlers receive
        //the updated offset.
        this.on("input", this._input_handler);
    }

    _verify_not_skipped() {
        if (this._skipped) {
            throw new Zmodem.Error("Already skipped!");
        }
    }

    /**
     * Tell the sender that you don’t want the offered file.
     *
     * You can send this in lieu of `accept()` or after it, e.g.,
     * if you find that the transfer is taking too long. Note that,
     * if you `skip()` after you `accept()`, you’ll likely have to
     * wait for buffers to clear out.
     *
     */
    skip() {
        this._verify_not_skipped();
        this._skipped = true;

        return this._skip_func.apply(this, arguments);
    }

    /**
     * Tell the sender to send the offered file.
     *
     * @param {Object} [opts] - Can be:
     * @param {string} [opts.oninput=spool_uint8array] - Can be:
     *
     * - `spool_uint8array`: Stores the ZMODEM
     *     packet payloads as Uint8Array instances.
     *     This makes for an easy transition to a Blob,
     *     which JavaScript can use to save the file to disk.
     *
     * - `spool_array`: Stores the ZMODEM packet payloads
     *     as Array instances. Each value is an octet value.
     *
     * - (function): A handler that receives each payload
     *     as it arrives. The Offer object does not store
     *     the payloads internally when thus configured.
     *
     * @return { Promise } Resolves when the file is fully received.
     *      If the Offer has been spooling
     *      the packet payloads, the promise resolves with an Array
     *      that contains those payloads.
     */
    accept(opts) {
        this._verify_not_skipped();

        if (this._accepted) {
            throw new Zmodem.Error("Already accepted!");
        }
        this._accepted = true;

        if (!opts) opts = {};

        this._file_offset = opts.offset || 0;

        switch (opts.on_input) {
            case null:
            case undefined:
            case "spool_array":
            case DEFAULT_RECEIVE_INPUT_MODE:    //default
                this._spool = [];
                break;
            default:
                if (typeof opts.on_input !== "function") {
                    throw "Invalid “on_input”: " + opts.on_input;
                }
        }

        this._input_handler_mode = opts.on_input || DEFAULT_RECEIVE_INPUT_MODE;

        return this._accept_func(this._file_offset).then( this._get_spool.bind(this) );
    }

    _input_handler(payload) {
        this._file_offset += payload.length;

        if (typeof this._input_handler_mode === "function") {
            this._input_handler_mode(payload);
        }
        else {
            if (this._input_handler_mode === DEFAULT_RECEIVE_INPUT_MODE) {
                payload = new Uint8Array(payload);
            }

            //sanity
            else if (this._input_handler_mode !== "spool_array") {
                throw new Zmodem.Error("WTF?? _input_handler_mode = " + this._input_handler_mode);
            }

            this._spool.push(payload);
        }
    }

    _get_spool() {
        return this._spool;
    }
}
Object.assign( Offer.prototype, Transfer_Offer_Mixin );

//Curious that ZSINIT isn’t here … but, lsz sends it as hex.
const SENDER_BINARY_HEADER = {
    ZFILE: true,
    ZDATA: true,
};

/**
 * A class that encapsulates behavior for a ZMODEM sender.
 *
 * @extends Session
 */
Zmodem.Session.Send = class ZmodemSendSession extends Zmodem.Session {

    /**
     * Not called directly.
     */
    constructor(zrinit_hdr) {
        super();

        if (!zrinit_hdr) {
            throw "Need first header!";
        }
        else if (zrinit_hdr.NAME !== "ZRINIT") {
            throw("First header should be ZRINIT, not " + zrinit_hdr.NAME);
        }

        this._last_header_name = 'ZRINIT';

        //We don’t need to send crc32. Even if the other side can grok it,
        //there’s no point to sending it since, for now, we assume we’re
        //on a reliable connection, e.g., TCP. Ideally we’d just forgo
        //CRC checks completely, but ZMODEM doesn’t allow that.
        //
        //If we *were* to start using crc32, we’d update this every time
        //we send a header.
        this._subpacket_encode_func = 'encode16';

        this._zencoder = new Zmodem.ZDLE();

        this._consume_ZRINIT(zrinit_hdr);

        this._file_offset = 0;

        var zrqinit_count = 0;

        this._start_keepalive_on_set_sender = true;

        //lrzsz will send ZRINIT until it gets an offer. (keep-alive?)
        //It sends 4 additional ones after the initial ZRINIT and, if
        //no response is received, starts sending “C” (0x43, 67) as if to
        //try to downgrade to XMODEM or YMODEM.
        //var sess = this;
        //this._prepare_to_receive_ZRINIT( function keep_alive() {
        //    sess._prepare_to_receive_ZRINIT(keep_alive);
        //} );

        //queue up the ZSINIT flag to send -- but seems useless??

        /*
        Object.assign(
            this._on_evt,
            {
                file_received: [],
            },
        };
        */
    }

    /**
     * Sets the sender function. The first time this is called,
     * it will also initiate a keepalive using ZSINIT until the
     * first file is sent.
     *
     * @param {Function} func - The function to call.
     *  It will receive an Array with the relevant octets.
     *
     * @return {Session} The session object (for chaining).
     */
    set_sender(func) {
        super.set_sender(func);

        if (this._start_keepalive_on_set_sender) {
            this._start_keepalive_on_set_sender = false;
            this._start_keepalive();
        }

        return this;
    }

    //7.3.3 .. The sender also uses hex headers when they are
    //not followed by binary data subpackets.
    //
    //FG: … or when the header is ZSINIT? That’s what lrzsz does, anyway.
    //Then it sends a single NUL byte as the payload to an end_ack subpacket.
    _get_header_formatter(name) {
        return SENDER_BINARY_HEADER[name] ? "to_binary16" : "to_hex";
    }

    //In order to keep lrzsz from timing out, we send ZSINIT every 5 seconds.
    //Maybe make this configurable?
    _start_keepalive() {
        //if (this._keepalive_promise) throw "Keep-alive already started!";
        if (!this._keepalive_promise) {
            var sess = this;

            this._keepalive_promise = new Promise(function(resolve) {
                //console.log("SETTING KEEPALIVE TIMEOUT");
                sess._keepalive_timeout = setTimeout(resolve, KEEPALIVE_INTERVAL);
            }).then( function() {
                sess._next_header_handler = {
                    ZACK: function() {

                        //We’re going to need to ensure that the
                        //receiver is ready for all control characters
                        //to be escaped. If we’ve already sent a ZSINIT
                        //and gotten a response, then we know that that
                        //work is already done later on when we actually
                        //send an offer.
                        sess._got_ZSINIT_ZACK = true;
                    },
                };
                sess._send_ZSINIT();

                sess._keepalive_promise = null;
                sess._start_keepalive();
            });
        }
    }

    _stop_keepalive() {
        if (this._keepalive_promise) {
            //console.log("STOPPING KEEPALIVE");
            clearTimeout(this._keepalive_timeout);
            this._keep_alive_promise = null;
        }
    }

    _send_ZSINIT() {
        //See note at _ensure_receiver_escapes_ctrl_chars()
        //for why we have to pass ESCCTL.

        var zsinit_flags = [];
        if (this._zencoder.escapes_ctrl_chars()) {
            zsinit_flags.push("ESCCTL");
        }

        this._send_header_and_data(
            ["ZSINIT", zsinit_flags],
            [0],
            "end_ack"
        );
    }

    _consume_ZRINIT(hdr) {
        this._last_ZRINIT = hdr;

        if (hdr.get_buffer_size()) {
            throw( "Buffer size (" + hdr.get_buffer_size() + ") is unsupported!" );
        }

        if (!hdr.can_full_duplex()) {
            throw( "Half-duplex I/O is unsupported!" );
        }

        if (!hdr.can_overlap_io()) {
            throw( "Non-overlap I/O is unsupported!" );
        }

        if (hdr.escape_8th_bit()) {
            throw( "8-bit escaping is unsupported!" );
        }

        if (FORCE_ESCAPE_CTRL_CHARS) {
            this._zencoder.set_escape_ctrl_chars(true);
            if (!hdr.escape_ctrl_chars()) {
                console.debug("Peer didn’t request escape of all control characters. Will send ZSINIT to force recognition of escaped control characters.");
            }
        }
        else {
            this._zencoder.set_escape_ctrl_chars(hdr.escape_ctrl_chars());
        }
    }

    //https://stackoverflow.com/questions/23155939/missing-0xf-and-0x16-when-binary-data-through-virtual-serial-port-pair-created-b
    //^^ Because of that, we always escape control characters.
    //The alternative would be that lrz would never receive those
    //two bytes from zmodem.js.
    _ensure_receiver_escapes_ctrl_chars() {
        var promise;

        var needs_ZSINIT = !this._last_ZRINIT.escape_ctrl_chars() && !this._got_ZSINIT_ZACK;

        if (needs_ZSINIT) {
            var sess = this;
            promise = new Promise( function(res) {
                sess._next_header_handler = {
                    ZACK: (hdr) => {
                        res();
                    },
                };
                sess._send_ZSINIT();
            } );
        }
        else {
            promise = Promise.resolve();
        }

        return promise;
    }

    _convert_params_to_offer_payload_array(params) {
        params = Zmodem.Validation.offer_parameters(params);

        var subpacket_payload = params.name + "\x00";

        var subpacket_space_pieces = [
            (params.size || 0).toString(10),
            params.mtime ? params.mtime.toString(8) : "0",
            params.mode ? (0x8000 | params.mode).toString(8) : "0",
            "0",    //serial
        ];

        if (params.files_remaining) {
            subpacket_space_pieces.push( params.files_remaining );

            if (params.bytes_remaining) {
                subpacket_space_pieces.push( params.bytes_remaining );
            }
        }

        subpacket_payload += subpacket_space_pieces.join(" ");
        return this._string_to_octets(subpacket_payload);
    }

    /**
     * Send an offer to the receiver.
     *
     * @param {FileDetails} params - All about the file you want to transfer.
     *
     * @returns {Promise} If the receiver accepts the offer, then the
     * resolution is a Transfer object; otherwise the resolution is
     * undefined.
     */
    send_offer(params) {
        if (!params) throw "need file params!";

        if (this._sending_file) throw "Already sending file!";

        var payload_array = this._convert_params_to_offer_payload_array(params);

        this._stop_keepalive();

        var sess = this;

        var doer_func = function() {

            //return Promise object that is fulfilled when the ZRPOS or ZSKIP arrives.
            //The promise value is the byte offset, or undefined for ZSKIP.
            //If ZRPOS arrives, then send ZDATA(0) and set this._sending_file.
            var handler_setter_promise = new Promise( function(res) {
                sess._next_header_handler = {
                    ZSKIP: function() {
                        sess._start_keepalive();
                        res();
                    },
                    ZRPOS: function(hdr) {
                        sess._sending_file = true;
                        res(
                            new Transfer(
                                params,
                                hdr.get_offset(),
                                sess._send_interim_file_piece.bind(sess),
                                sess._end_file.bind(sess)
                            )
                        );
                    },
                };
            } );

            sess._send_header_and_data( ["ZFILE"], payload_array, "end_ack" );

            delete sess._sent_ZDATA;

            return handler_setter_promise;
        };

        if (FORCE_ESCAPE_CTRL_CHARS) {
            return this._ensure_receiver_escapes_ctrl_chars().then(doer_func);
        }

        return doer_func();
    }

    _send_header_and_data( hdr_name_and_args, data_arr, frameend ) {
        var bytes_hdr = this._create_header_bytes(hdr_name_and_args);

        var data_bytes = this._build_subpacket_bytes(data_arr, frameend);

        bytes_hdr[0].push.apply( bytes_hdr[0], data_bytes );

        if (DEBUG) {
            console.log( this.type, "SENDING HEADER", bytes_hdr[1] );
        }

        this._sender( bytes_hdr[0] );

        this._last_sent_header = bytes_hdr[1];
    }

    _build_subpacket_bytes( bytes_arr, frameend ) {
        var subpacket = Zmodem.Subpacket.build(bytes_arr, frameend);

        return subpacket[this._subpacket_encode_func]( this._zencoder );
    }

    _build_and_send_subpacket( bytes_arr, frameend ) {
        this._sender( this._build_subpacket_bytes(bytes_arr, frameend) );
    }

    _string_to_octets(string) {
        if (!this._textencoder) {
            this._textencoder = new Zmodem.Text.Encoder();
        }

        var uint8arr = this._textencoder.encode(string);
        return Array.prototype.slice.call(uint8arr);
    }

    /*
    Potential future support for responding to ZRPOS:
    send_file_offset(offset) {
    }
    */

    /*
        Sending logic works thus:
            - ASSUME the receiver can overlap I/O (CANOVIO)
                (so fail if !CANFDX || !CANOVIO)
            - Sender opens the firehose … all ZCRCG (!end/!ack)
                until the end, when we send a ZCRCE (end/!ack)
                NB: try 8k/32k/64k chunk sizes? Looks like there’s
                no need to change the packet otherwise.
    */
    //TODO: Put this on a Transfer object similar to what Receive uses?
    _send_interim_file_piece(bytes_obj) {

        //We don’t ask the receiver to confirm because there’s no need.
        this._send_file_part(bytes_obj, "no_end_no_ack");

        //This pattern will allow
        //error-correction without buffering the entire stream in JS.
        //For now the promise is always resolved, but in the future we
        //can make it only resolve once we’ve gotten acknowledgement.
        return Promise.resolve();
    }

    _ensure_we_are_sending() {
        if (!this._sending_file) throw "Not sending a file currently!";
    }

    //This resolves once we receive ZEOF.
    _end_file(bytes_obj) {
        this._ensure_we_are_sending();

        //Is the frame-end-ness of this last packet redundant
        //with the ZEOF packet?? - No. It signals the receiver that
        //the next thing to expect is a header, not a packet.

        //no-ack, following lrzsz’s example
        this._send_file_part(bytes_obj, "end_no_ack");

        var sess = this;

        //Register this before we send ZEOF in case of local round-trip.
        //(Basically just for synchronous testing, but.)
        var ret = new Promise( function(res) {
            //console.log("UNSETTING SENDING FLAG");
            sess._sending_file = false;
            sess._prepare_to_receive_ZRINIT(res);
        } );

        this._send_header( "ZEOF", this._file_offset );

        this._file_offset = 0;

        return ret;
    }

    //Called at the beginning of our session
    //and also when we’re done sending a file.
    _prepare_to_receive_ZRINIT(after_consume) {
        this._next_header_handler = {
            ZRINIT: function(hdr) {
                this._consume_ZRINIT(hdr);
                if (after_consume) after_consume();
            },
        };
    }

    /**
     * Signal to the receiver that the ZMODEM session is wrapping up.
     *
     * @returns {Promise} Resolves when the receiver has responded to
     * our signal that the session is over.
     */
    close() {
        var ok_to_close = (this._last_header_name === "ZRINIT")
        if (!ok_to_close) {
            ok_to_close = (this._last_header_name === "ZSKIP");
        }
        if (!ok_to_close) {
            ok_to_close = (this._last_sent_header.name === "ZSINIT") &&  (this._last_header_name === "ZACK");
        }

        if (!ok_to_close) {
            throw( "Can’t close; last received header was “" + this._last_header_name + "”" );
        }

        var sess = this;

        var ret = new Promise( function(res, rej) {
            sess._next_header_handler = {
                ZFIN: function() {
                    sess._sender( OVER_AND_OUT );
                    sess._sent_OO = true;
                    sess._on_session_end();
                    res();
                },
            };
        } );

        this._send_header("ZFIN");

        return ret;
    }

    _has_ended() {
        return this.aborted() || !!this._sent_OO;
    }

    _send_file_part(bytes_obj, final_packetend) {
        if (!this._sent_ZDATA) {
            this._send_header( "ZDATA", this._file_offset );
            this._sent_ZDATA = true;
        }

        var obj_offset = 0;

        var bytes_count = bytes_obj.length;

        //We have to go through at least once in event of an
        //empty buffer, e.g., an empty end_file.
        while (true) {
            var chunk_size = Math.min(obj_offset + MAX_CHUNK_LENGTH, bytes_count) - obj_offset;

            var at_end = (chunk_size + obj_offset) >= bytes_count;

            var chunk = bytes_obj.slice( obj_offset, obj_offset + chunk_size );
            if (!(chunk instanceof Array)) {
                chunk = Array.prototype.slice.call(chunk);
            }

            this._build_and_send_subpacket(
                chunk,
                at_end ? final_packetend : "no_end_no_ack"
            );

            this._file_offset += chunk_size;
            obj_offset += chunk_size;

            if (obj_offset >= bytes_count) break;
        }
    }

    _consume_first() {
        if (!this._parse_and_consume_header()) {

            //When the ZMODEM receive program starts, it immediately sends
            //a ZRINIT header to initiate ZMODEM file transfers, or a
            //ZCHALLENGE header to verify the sending program. The receive
            //program resends its header at response time (default 10 second)
            //intervals for a suitable period of time (40 seconds total)
            //before falling back to YMODEM protocol.
            if (this._input_buffer.join() === "67") {
                throw "Receiver has fallen back to YMODEM.";
            }
        }
    }

    _on_session_end() {
        this._stop_keepalive();
        super._on_session_end();
    }
}

Object.assign(
    Zmodem.Session.Send.prototype,
    {
        type: "send",
    }
);<|MERGE_RESOLUTION|>--- conflicted
+++ resolved
@@ -24,11 +24,7 @@
     //pertinent to this module
     KEEPALIVE_INTERVAL = 5000,
 
-<<<<<<< HEAD
     DEBUG = true,
-=======
-    DEBUG = false,
->>>>>>> dd86d96d
 
     //We ourselves don’t need ESCCTL, so we don’t send it;
     //however, we always expect to receive it in ZRINIT.
